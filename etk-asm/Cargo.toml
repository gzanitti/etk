--- conflicted
+++ resolved
@@ -35,10 +35,7 @@
 sha3 = "0.10.1"
 clap = { optional = true, version = "3.1", features = ["derive"] }
 snafu = { version = "0.7.1", default-features = false, features = ["std"] }
-<<<<<<< HEAD
-=======
 indexmap = "2.1.0"
->>>>>>> 5b0c962f
 
 [dev-dependencies]
 assert_matches = "1.5.0"
